--- conflicted
+++ resolved
@@ -46,7 +46,6 @@
 import com.google.auth.oauth2.GoogleCredentialsTest.MockTokenServerTransportFactory;
 import com.google.common.collect.ImmutableList;
 import com.google.common.collect.ImmutableMap;
-<<<<<<< HEAD
 
 import java.util.concurrent.Callable;
 import java.util.concurrent.ExecutionException;
@@ -58,8 +57,6 @@
 import org.junit.runner.RunWith;
 import org.junit.runners.JUnit4;
 
-=======
->>>>>>> 3b200797
 import java.io.IOException;
 import java.net.URI;
 import java.util.List;
@@ -325,22 +322,13 @@
     transportFactory.transport.addClient(CLIENT_ID, CLIENT_SECRET);
     transportFactory.transport.addRefreshToken(REFRESH_TOKEN, accessToken1);
     TestClock clock = new TestClock();
-<<<<<<< HEAD
-    final OAuth2Credentials credentials = UserCredentials.newBuilder()
-        .setClientId(CLIENT_ID)
-        .setClientSecret(CLIENT_SECRET)
-        .setRefreshToken(REFRESH_TOKEN)
-        .setHttpTransportFactory(transportFactory)
-        .build();
-=======
-    OAuth2Credentials credentials =
-        UserCredentials.newBuilder()
-            .setClientId(CLIENT_ID)
-            .setClientSecret(CLIENT_SECRET)
-            .setRefreshToken(REFRESH_TOKEN)
-            .setHttpTransportFactory(transportFactory)
-            .build();
->>>>>>> 3b200797
+    final OAuth2Credentials credentials =
+        UserCredentials.newBuilder()
+            .setClientId(CLIENT_ID)
+            .setClientSecret(CLIENT_SECRET)
+            .setRefreshToken(REFRESH_TOKEN)
+            .setHttpTransportFactory(transportFactory)
+            .build();
     credentials.clock = clock;
 
     MockExecutor executor = new MockExecutor();
